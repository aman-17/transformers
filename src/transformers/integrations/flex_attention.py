--- conflicted
+++ resolved
@@ -290,15 +290,9 @@
         enable_gqa = False
 
     kernel_options = kwargs.get("kernel_options")
-<<<<<<< HEAD
     output_attentions = kwargs.get("output_attentions", False)
     attn_output, attention_weights = compile_friendly_flex_attention(
-=======
-    # On CPU we must skip returning LSE due to a runtime issue; elsewhere, follow PyTorch API and return it
-    return_lse = query.device.type != "cpu"
-
-    flex_attention_output = compile_friendly_flex_attention(
->>>>>>> bb45d363
+
         query,
         key,
         value,
@@ -309,7 +303,6 @@
         kernel_options=kernel_options,
         # Last time checked on PyTorch == 2.5.1: Flex Attention always computes the lse regardless.
         # For simplification, we thus always return it as no additional computations are introduced.
-<<<<<<< HEAD
         return_lse=output_attentions,
         training=module.training,
     )
@@ -320,18 +313,7 @@
     else:
         attn_output, attention_weights = flex_attn_output, None
     attn_output = attn_output.transpose(1, 2).contiguous()
-=======
-        return_lse=return_lse,
-        training=module.training,
-    )
-    # lse is returned in float32
-    if return_lse:
-        attention_output, lse = flex_attention_output  # type: ignore[misc]
-        lse = lse.to(value.dtype)
-    else:
-        attention_output = flex_attention_output  # type: ignore[assignment]
-        lse = None
->>>>>>> bb45d363
+
 
     attention_output = attention_output.transpose(1, 2).contiguous()
     return attention_output, lse