# coding=utf-8
# Copyright 2018 The Google AI Language Team Authors and The HuggingFace Inc. team.
# Copyright (c) 2018, NVIDIA CORPORATION.  All rights reserved.
#
# Licensed under the Apache License, Version 2.0 (the "License");
# you may not use this file except in compliance with the License.
# You may obtain a copy of the License at
#
#     http://www.apache.org/licenses/LICENSE-2.0
#
# Unless required by applicable law or agreed to in writing, software
# distributed under the License is distributed on an "AS IS" BASIS,
# WITHOUT WARRANTIES OR CONDITIONS OF ANY KIND, either express or implied.
# See the License for the specific language governing permissions and
# limitations under the License.
""" Configuration base class and utilities."""

from __future__ import (absolute_import, division, print_function,
                        unicode_literals)

import copy
import json
import logging
import os
from io import open

from .file_utils import CONFIG_NAME, cached_path, is_remote_url, hf_bucket_url

logger = logging.getLogger(__name__)

class PretrainedConfig(object):
    r""" Base class for all configuration classes.
        Handles a few parameters common to all models' configurations as well as methods for loading/downloading/saving configurations.

        Note:
            A configuration file can be loaded and saved to disk. Loading the configuration file and using this file to initialize a model does **not** load the model weights.
            It only affects the model's configuration.

        Class attributes (overridden by derived classes):
            - ``pretrained_config_archive_map``: a python ``dict`` of with `short-cut-names` (string) as keys and `url` (string) of associated pretrained model configurations as values.

        Parameters:
            ``finetuning_task``: string, default `None`. Name of the task used to fine-tune the model. This can be used when converting from an original (TensorFlow or PyTorch) checkpoint.
            ``num_labels``: integer, default `2`. Number of classes to use when the model is a classification model (sequences/tokens)
            ``output_attentions``: boolean, default `False`. Should the model returns attentions weights.
            ``output_hidden_states``: string, default `False`. Should the model returns all hidden-states.
            ``torchscript``: string, default `False`. Is the model used with Torchscript.
    """
    pretrained_config_archive_map = {}

    def __init__(self, **kwargs):
        # Attributes with defaults
        self.output_attentions = kwargs.pop('output_attentions', False)
        self.output_hidden_states = kwargs.pop('output_hidden_states', False)
        self.output_past = kwargs.pop('output_past', True)  # Not used by all models
        self.torchscript = kwargs.pop('torchscript', False)  # Only used by PyTorch models
        self.use_bfloat16 = kwargs.pop('use_bfloat16', False)
        self.pruned_heads = kwargs.pop('pruned_heads', {})

        # Is decoder is used in encoder-decoder models to differentiate encoder from decoder
        self.is_decoder = kwargs.pop('is_decoder', False)

<<<<<<< HEAD
        # Parameters for sequence generation
        self.max_length = kwargs.pop('max_length', 20)
        self.do_sample = kwargs.pop('do_sample', False)
        self.num_beams = kwargs.pop('num_beams', 1)
        self.temperature = kwargs.pop('temperature', 1.0)
        self.top_k = kwargs.pop('top_k', 50)
        self.top_p = kwargs.pop('top_p', 1.0)
        self.repetition_penalty = kwargs.pop('repetition_penalty', 1.0)
        self.bos_token_id = kwargs.pop('bos_token_id', 0)
        self.pad_token_id = kwargs.pop('pad_token_id', 0)
        self.eos_token_ids = kwargs.pop('eos_token_ids', 0)
        self.length_penalty = kwargs.pop('length_penalty', 1.)
        self.num_return_sequences = kwargs.pop('num_return_sequences', 1)
=======
        # Fine-tuning task arguments
        self.finetuning_task = kwargs.pop('finetuning_task', None)
        self.num_labels = kwargs.pop('num_labels', 2)
        self.id2label = kwargs.pop('id2label', {i: 'LABEL_{}'.format(i) for i in range(self.num_labels)})
        self.id2label = dict((int(key), value) for key, value in self.id2label.items())
        self.label2id = kwargs.pop('label2id', dict(zip(self.id2label.values(), self.id2label.keys())))
        self.label2id = dict((key, int(value)) for key, value in self.label2id.items())

        # Additional attributes without default values
        for key, value in kwargs.items():
            try:
                setattr(self, key, value)
            except AttributeError as err:
                logger.error("Can't set {} with value {} for {}".format(key, value, self))
                raise err
>>>>>>> 8618bf15

    def save_pretrained(self, save_directory):
        """ Save a configuration object to the directory `save_directory`, so that it
            can be re-loaded using the :func:`~transformers.PretrainedConfig.from_pretrained` class method.
        """
        assert os.path.isdir(save_directory), "Saving path should be a directory where the model and configuration can be saved"

        # If we save using the predefined names, we can load using `from_pretrained`
        output_config_file = os.path.join(save_directory, CONFIG_NAME)

        self.to_json_file(output_config_file)
        logger.info("Configuration saved in {}".format(output_config_file))

    @classmethod
    def from_pretrained(cls, pretrained_model_name_or_path, **kwargs):
        r""" Instantiate a :class:`~transformers.PretrainedConfig` (or a derived class) from a pre-trained model configuration.

        Parameters:
            pretrained_model_name_or_path: either:

                - a string with the `shortcut name` of a pre-trained model configuration to load from cache or download, e.g.: ``bert-base-uncased``.
                - a string with the `identifier name` of a pre-trained model configuration that was user-uploaded to our S3, e.g.: ``dbmdz/bert-base-german-cased``.
                - a path to a `directory` containing a configuration file saved using the :func:`~transformers.PretrainedConfig.save_pretrained` method, e.g.: ``./my_model_directory/``.
                - a path or url to a saved configuration JSON `file`, e.g.: ``./my_model_directory/configuration.json``.

            cache_dir: (`optional`) string:
                Path to a directory in which a downloaded pre-trained model
                configuration should be cached if the standard cache should not be used.

            kwargs: (`optional`) dict: key/value pairs with which to update the configuration object after loading.

                - The values in kwargs of any keys which are configuration attributes will be used to override the loaded values.
                - Behavior concerning key/value pairs whose keys are *not* configuration attributes is controlled by the `return_unused_kwargs` keyword parameter.

            force_download: (`optional`) boolean, default False:
                Force to (re-)download the model weights and configuration files and override the cached versions if they exists.

            resume_download: (`optional`) boolean, default False:
                Do not delete incompletely recieved file. Attempt to resume the download if such a file exists.

            proxies: (`optional`) dict, default None:
                A dictionary of proxy servers to use by protocol or endpoint, e.g.: {'http': 'foo.bar:3128', 'http://hostname': 'foo.bar:4012'}.
                The proxies are used on each request.

            return_unused_kwargs: (`optional`) bool:

                - If False, then this function returns just the final configuration object.
                - If True, then this functions returns a tuple `(config, unused_kwargs)` where `unused_kwargs` is a dictionary consisting of the key/value pairs whose keys are not configuration attributes: ie the part of kwargs which has not been used to update `config` and is otherwise ignored.

        Examples::

            # We can't instantiate directly the base class `PretrainedConfig` so let's show the examples on a
            # derived class: BertConfig
            config = BertConfig.from_pretrained('bert-base-uncased')    # Download configuration from S3 and cache.
            config = BertConfig.from_pretrained('./test/saved_model/')  # E.g. config (or model) was saved using `save_pretrained('./test/saved_model/')`
            config = BertConfig.from_pretrained('./test/saved_model/my_configuration.json')
            config = BertConfig.from_pretrained('bert-base-uncased', output_attention=True, foo=False)
            assert config.output_attention == True
            config, unused_kwargs = BertConfig.from_pretrained('bert-base-uncased', output_attention=True,
                                                               foo=False, return_unused_kwargs=True)
            assert config.output_attention == True
            assert unused_kwargs == {'foo': False}

        """
        cache_dir = kwargs.pop('cache_dir', None)
        force_download = kwargs.pop('force_download', False)
        resume_download = kwargs.pop('resume_download', False)
        proxies = kwargs.pop('proxies', None)
        return_unused_kwargs = kwargs.pop('return_unused_kwargs', False)

        if pretrained_model_name_or_path in cls.pretrained_config_archive_map:
            config_file = cls.pretrained_config_archive_map[pretrained_model_name_or_path]
        elif os.path.isdir(pretrained_model_name_or_path):
            config_file = os.path.join(pretrained_model_name_or_path, CONFIG_NAME)
        elif os.path.isfile(pretrained_model_name_or_path) or is_remote_url(pretrained_model_name_or_path):
            config_file = pretrained_model_name_or_path
        else:
            config_file = hf_bucket_url(pretrained_model_name_or_path, postfix=CONFIG_NAME)

        try:
            # Load from URL or cache if already cached
            resolved_config_file = cached_path(config_file, cache_dir=cache_dir, force_download=force_download,
                                               proxies=proxies, resume_download=resume_download)
            # Load config
            config = cls.from_json_file(resolved_config_file)

        except EnvironmentError:
            if pretrained_model_name_or_path in cls.pretrained_config_archive_map:
                msg = "Couldn't reach server at '{}' to download pretrained model configuration file.".format(
                        config_file)
            else:
                msg = "Model name '{}' was not found in model name list ({}). " \
                      "We assumed '{}' was a path or url to a configuration file named {} or " \
                      "a directory containing such a file but couldn't find any such file at this path or url.".format(
                        pretrained_model_name_or_path,
                        ', '.join(cls.pretrained_config_archive_map.keys()),
                        config_file, CONFIG_NAME)
            raise EnvironmentError(msg)

        except json.JSONDecodeError:
            msg = "Couldn't reach server at '{}' to download configuration file or " \
                  "configuration file is not a valid JSON file. " \
                  "Please check network or file content here: {}.".format(config_file, resolved_config_file)
            raise EnvironmentError(msg)

        if resolved_config_file == config_file:
            logger.info("loading configuration file {}".format(config_file))
        else:
            logger.info("loading configuration file {} from cache at {}".format(
                config_file, resolved_config_file))

        if hasattr(config, 'pruned_heads'):
            config.pruned_heads = dict((int(key), value) for key, value in config.pruned_heads.items())

        # Update config with kwargs if needed
        to_remove = []
        for key, value in kwargs.items():
            if hasattr(config, key):
                setattr(config, key, value)
                to_remove.append(key)
        for key in to_remove:
            kwargs.pop(key, None)

        logger.info("Model config %s", str(config))
        if return_unused_kwargs:
            return config, kwargs
        else:
            return config

    @classmethod
    def from_dict(cls, json_object):
        """Constructs a `Config` from a Python dictionary of parameters."""
        return cls(**json_object)

    @classmethod
    def from_json_file(cls, json_file):
        """Constructs a `Config` from a json file of parameters."""
        with open(json_file, "r", encoding='utf-8') as reader:
            text = reader.read()
        dict_obj = json.loads(text)
        return cls(**dict_obj)

    def __eq__(self, other):
        return self.__dict__ == other.__dict__

    def __repr__(self):
        return str(self.to_json_string())

    def to_dict(self):
        """Serializes this instance to a Python dictionary."""
        output = copy.deepcopy(self.__dict__)
        return output

    def to_json_string(self):
        """Serializes this instance to a JSON string."""
        return json.dumps(self.to_dict(), indent=2, sort_keys=True) + "\n"

    def to_json_file(self, json_file_path):
        """ Save this instance to a json file."""
        with open(json_file_path, "w", encoding='utf-8') as writer:
            writer.write(self.to_json_string())<|MERGE_RESOLUTION|>--- conflicted
+++ resolved
@@ -60,7 +60,6 @@
         # Is decoder is used in encoder-decoder models to differentiate encoder from decoder
         self.is_decoder = kwargs.pop('is_decoder', False)
 
-<<<<<<< HEAD
         # Parameters for sequence generation
         self.max_length = kwargs.pop('max_length', 20)
         self.do_sample = kwargs.pop('do_sample', False)
@@ -74,7 +73,7 @@
         self.eos_token_ids = kwargs.pop('eos_token_ids', 0)
         self.length_penalty = kwargs.pop('length_penalty', 1.)
         self.num_return_sequences = kwargs.pop('num_return_sequences', 1)
-=======
+
         # Fine-tuning task arguments
         self.finetuning_task = kwargs.pop('finetuning_task', None)
         self.num_labels = kwargs.pop('num_labels', 2)
@@ -90,7 +89,6 @@
             except AttributeError as err:
                 logger.error("Can't set {} with value {} for {}".format(key, value, self))
                 raise err
->>>>>>> 8618bf15
 
     def save_pretrained(self, save_directory):
         """ Save a configuration object to the directory `save_directory`, so that it
